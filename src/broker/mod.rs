--- conflicted
+++ resolved
@@ -710,15 +710,9 @@
 //Implementation allows clients to retrieve prices. This trait may be used to retrieve prices
 //internally too, and this confusion comes from broker implementations being both a consumer and
 //source of data. So this trait is seperated out now but may disappear in future versions.
-<<<<<<< HEAD
 pub trait GetsQuote<Q: Quotable, D: Dividendable>: Clone {
     fn get_quote(&self, symbol: &str) -> Option<&Q>;
-    fn get_quotes(&self) -> Option<&Vec<Q>>;
-=======
-pub trait GetsQuote {
-    fn get_quote(&self, symbol: &str) -> Option<&Quote>;
-    fn get_quotes(&self) -> Option<&[Quote]>;
->>>>>>> ce52ba79
+    fn get_quotes(&self) -> Option<&[Q]>;
 }
 
 ///Implementation allows clients to query properties of the transaction history of the broker.
