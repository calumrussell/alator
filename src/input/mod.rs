use rand::distributions::{Distribution, Uniform};
use rand::thread_rng;
use std::collections::HashMap;
use std::rc::Rc;

use crate::broker::{Dividend, Quote};
use crate::clock::Clock;
use crate::types::{DateTime, Price};

#[cfg(feature = "python")]
use crate::broker::{PyDividend, PyQuote};
#[cfg(feature = "python")]
use pyo3::pycell::PyCell;
#[cfg(feature = "python")]
use pyo3::types::{PyDict, PyList};

pub trait Quotable: Clone {
    fn get_bid(&self) -> &Price;
    fn get_ask(&self) -> &Price;
    fn get_date(&self) -> &DateTime;
    fn get_symbol(&self) -> &String;
}

pub trait Dividendable: Clone {
    fn get_symbol(&self) -> &String;
    fn get_date(&self) -> &DateTime;
    fn get_value(&self) -> &Price;
}

///Retrieves price and dividends for symbol/symbols.
///
///Whilst this trait is created with backtests in mind, the calling pattern should match that used
///in live-trading systems. All system time data is stored within structs implementing this trait
///(in this case, a reference to `Clock`). Callers should not have to store time state themselves,
///this pattern reduces runtime errors.
///
///Dates will be known at runtime so when allocating space for `QuotesHashMap`/`DividendsHashMap`,
///`HashMap::with_capacity()` should be used using either length of dates or `len()` of `Clock`.
<<<<<<< HEAD
pub trait DataSource<Q: Quotable, D: Dividendable>: Clone {
    fn get_quote(&self, symbol: &str) -> Option<&Q>;
    fn get_quotes(&self) -> Option<&Vec<Q>>;
    fn get_dividends(&self) -> Option<&Vec<D>>;
=======
pub trait DataSource: Clone {
    fn get_quote(&self, symbol: &str) -> Option<&Quote>;
    fn get_quotes(&self) -> Option<&[Quote]>;
    fn get_dividends(&self) -> Option<&[Dividend]>;
>>>>>>> ce52ba79
}

///Implementation of [DataSource trait that wraps around a HashMap. Time is kept with reference to
///[Clock].
#[derive(Clone, Debug)]
pub struct HashMapInput {
    quotes: QuotesHashMap,
    dividends: DividendsHashMap,
    clock: Clock,
}

pub type QuotesHashMap = HashMap<DateTime, Vec<Quote>>;
pub type DividendsHashMap = HashMap<DateTime, Vec<Dividend>>;

impl DataSource<Quote, Dividend> for HashMapInput {
    fn get_quote(&self, symbol: &str) -> Option<&Quote> {
        let curr_date = self.clock.borrow().now();
        if let Some(quotes) = self.quotes.get(&curr_date) {
            for quote in quotes {
                if quote.symbol.eq(symbol) {
                    return Some(quote);
                }
            }
        }
        None
    }

    fn get_quotes(&self) -> Option<&[Quote]> {
        let curr_date = self.clock.borrow().now();
        self.quotes.get(&curr_date).map(|v| v.as_slice())
    }

    fn get_dividends(&self) -> Option<&[Dividend]> {
        let curr_date = self.clock.borrow().now();
        self.dividends.get(&curr_date).map(|v| v.as_slice())
    }
}

//Can run without dividends but users of struct must initialise date and must set quotes
pub struct HashMapInputBuilder {
    quotes: Option<QuotesHashMap>,
    dividends: DividendsHashMap,
    clock: Option<Clock>,
}

impl HashMapInputBuilder {
    pub fn build(&self) -> HashMapInput {
        if self.clock.is_none() || self.quotes.is_none() {
            panic!("HashMapInput type must have quotes and must have date initialised");
        }

        HashMapInput {
            quotes: self.quotes.as_ref().unwrap().clone(),
            dividends: self.dividends.clone(),
            clock: self.clock.as_ref().unwrap().clone(),
        }
    }

    pub fn with_quotes(&mut self, quotes: QuotesHashMap) -> &mut Self {
        self.quotes = Some(quotes);
        self
    }

    pub fn with_dividends(&mut self, dividends: DividendsHashMap) -> &mut Self {
        self.dividends = dividends;
        self
    }

    pub fn with_clock(&mut self, clock: Clock) -> &mut Self {
        self.clock = Some(clock);
        self
    }

    pub fn new() -> Self {
        Self {
            quotes: None,
            dividends: HashMap::new(),
            clock: None,
        }
    }
}

impl Default for HashMapInputBuilder {
    fn default() -> Self {
        Self::new()
    }
}

#[cfg(feature = "python")]
#[derive(Clone, Debug)]
pub struct PyInput<'a> {
    pub quotes: &'a PyDict,
    pub dividends: &'a PyDict,
    pub tickers: &'a PyDict,
    pub clock: Clock,
}

#[cfg(feature = "python")]
impl<'a> DataSource<PyQuote, PyDividend> for PyInput<'a> {
    fn get_quote(&self, symbol: &str) -> Option<&PyQuote> {
        if let Some(ticker_pos_any) = self.tickers.get_item(symbol) {
            let curr_date = self.clock.borrow().now();
            if let Some(quotes) = self.quotes.get_item(i64::from(curr_date)) {
                if let Ok(quotes_list) = quotes.downcast::<PyList>() {
                    if let Ok(ticker_pos) = ticker_pos_any.extract::<usize>() {
                        let quote_any = &quotes_list[ticker_pos];
                        if let Ok(quote) = quote_any.downcast::<PyCell<PyQuote>>() {
                            let to_inner = quote.get();
                            return Some(to_inner);
                        }
                    }
                }
            }
        }
        None
    }

    //TODO: need to implement, can't do this without Python-native types
    fn get_quotes(&self) -> Option<&Vec<PyQuote>> {
        None
    }

    //TODO: need to implement, can't do this without Python-native types
    fn get_dividends(&self) -> Option<&Vec<PyDividend>> {
        None
    }
}

pub fn fake_data_generator(clock: Clock) -> HashMapInput {
    let price_dist = Uniform::new(90.0, 100.0);
    let mut rng = thread_rng();

    let mut raw_data: HashMap<DateTime, Vec<Quote>> = HashMap::with_capacity(clock.borrow().len());
    for date in clock.borrow().peek() {
        let q1 = Quote::new(
            price_dist.sample(&mut rng),
            price_dist.sample(&mut rng),
            date,
            "ABC",
        );
        let q2 = Quote::new(
            price_dist.sample(&mut rng),
            price_dist.sample(&mut rng),
            date,
            "BCD",
        );
        raw_data.insert(i64::from(date).into(), vec![q1, q2]);
    }

    let source = HashMapInputBuilder::new()
        .with_quotes(raw_data)
        .with_clock(Rc::clone(&clock))
        .build();
    source
}<|MERGE_RESOLUTION|>--- conflicted
+++ resolved
@@ -36,17 +36,10 @@
 ///
 ///Dates will be known at runtime so when allocating space for `QuotesHashMap`/`DividendsHashMap`,
 ///`HashMap::with_capacity()` should be used using either length of dates or `len()` of `Clock`.
-<<<<<<< HEAD
 pub trait DataSource<Q: Quotable, D: Dividendable>: Clone {
     fn get_quote(&self, symbol: &str) -> Option<&Q>;
-    fn get_quotes(&self) -> Option<&Vec<Q>>;
-    fn get_dividends(&self) -> Option<&Vec<D>>;
-=======
-pub trait DataSource: Clone {
-    fn get_quote(&self, symbol: &str) -> Option<&Quote>;
-    fn get_quotes(&self) -> Option<&[Quote]>;
-    fn get_dividends(&self) -> Option<&[Dividend]>;
->>>>>>> ce52ba79
+    fn get_quotes(&self) -> Option<&[Q]>;
+    fn get_dividends(&self) -> Option<&[D]>;
 }
 
 ///Implementation of [DataSource trait that wraps around a HashMap. Time is kept with reference to
@@ -165,12 +158,12 @@
     }
 
     //TODO: need to implement, can't do this without Python-native types
-    fn get_quotes(&self) -> Option<&Vec<PyQuote>> {
+    fn get_quotes(&self) -> Option<&[PyQuote]> {
         None
     }
 
     //TODO: need to implement, can't do this without Python-native types
-    fn get_dividends(&self) -> Option<&Vec<PyDividend>> {
+    fn get_dividends(&self) -> Option<&[PyDividend]> {
         None
     }
 }
