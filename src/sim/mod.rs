--- conflicted
+++ resolved
@@ -393,20 +393,13 @@
                         dividend.get_value(),
                         dividend.get_symbol()
                     );
-<<<<<<< HEAD
                     let cash_value = CashValue::from(*qty.clone() * **dividend.get_value());
-                    self.credit(&cash_value);
+                    dividend_value = cash_value.clone() + dividend_value;
                     let dividend_paid = DividendPayment::new(
-                        cash_value.clone(),
+                        cash_value,
                         dividend.get_symbol().clone(),
-                        dividend.get_date().clone(),
+                        *dividend.get_date(),
                     );
-=======
-                    let cash_value = CashValue::from(*qty.clone() * *dividend.value);
-                    dividend_value = cash_value.clone() + dividend_value;
-                    let dividend_paid =
-                        DividendPayment::new(cash_value, dividend.symbol.clone(), dividend.date);
->>>>>>> ce52ba79
                     self.log.record(dividend_paid);
                 }
             }
@@ -515,11 +508,7 @@
         self.exchange.get_quote(symbol)
     }
 
-<<<<<<< HEAD
-    fn get_quotes(&self) -> Option<&Vec<Q>> {
-=======
-    fn get_quotes(&self) -> Option<&[Quote]> {
->>>>>>> ce52ba79
+    fn get_quotes(&self) -> Option<&[Q]> {
         self.exchange.get_quotes()
     }
 }
