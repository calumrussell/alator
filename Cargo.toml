--- conflicted
+++ resolved
@@ -13,13 +13,8 @@
 time = { version = "0.3.17", features = ["macros", "parsing"] }
 rand = "0.8.4"
 rand_distr = "0.4.1"
-<<<<<<< HEAD
-reqwest = { version = "0.11.11", features=["blocking", "json"] }
-zip = "1.1.2"
-=======
 reqwest = { version = "0.12.4", features=["blocking", "json"] }
 zip = "0.6.2"
->>>>>>> fa8724a8
 csv = "1.1.6"
 serde = { version = "1.0.193", features = ["derive"] }
 serde_json = "1.0.108"
